--- conflicted
+++ resolved
@@ -10,11 +10,9 @@
   import ToastContainer from '$lib/components/ui/ToastContainer.svelte';
   import { checkForPurchaseResult, clearPurchaseParams, showPurchaseNotification } from '$lib/utils/voiPurchase';
   import { updateDetector } from '$lib/services/updateDetector';
-<<<<<<< HEAD
   import { winFeedStore } from '$lib/stores/winFeed';
-=======
+  import { supabaseService } from '$lib/services/supabase';
   import { themeStore } from '$lib/stores/theme';
->>>>>>> 686c4135
   
   export let data;
   
@@ -42,17 +40,22 @@
     // Start the update detector
     updateDetector.start();
     
-    // Initialize win feed store
-    winFeedStore.initialize().catch(error => {
-      console.error('Failed to initialize win feed store:', error);
+    // Initialize Supabase service (needed for real-time subscriptions) but keep win feed disabled
+    supabaseService.initialize().catch(error => {
+      console.error('Failed to initialize Supabase service:', error);
     });
+    
+    // Initialize win feed store - DISABLED: only enable when viewing MachineHistory
+    // winFeedStore.initialize().catch(error => {
+    //   console.error('Failed to initialize win feed store:', error);
+    // });
     
     return () => {
       // Clean up update detector on component destroy
       updateDetector.stop();
       
-      // Clean up win feed store
-      winFeedStore.destroy();
+      // Clean up win feed store - DISABLED: only enable when viewing MachineHistory
+      // winFeedStore.destroy();
     };
   });
 </script>
